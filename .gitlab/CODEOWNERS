--- conflicted
+++ resolved
@@ -288,13 +288,11 @@
 so3/                       @baci/team_structure
 so3/so3_poro*              @baci/team_structure @baci/team_poro
 
-<<<<<<< HEAD
 solid_ele/                 @baci/team_structure
-=======
+
 solver/                    @baci/team_solvers
 
 solver_nonlin_nox/         @baci/team_solvers
->>>>>>> d95ea5bc
 
 spring3/                   @baci/team_structure
 
