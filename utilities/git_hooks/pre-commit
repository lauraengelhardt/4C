#!/bin/bash

#####################################################
########## DESCRIPTION ##############################
#####################################################

# This pre - commit hook will be executed by Git before every new commit
# In the version at hand, the clang-format style changes will be enforced automatically after the commit by this hook
# Hence, clang-format will not lead to a rejection of any commit but will be executed automatically
# Nevertheless, the user will get a shell output of the clang-format changes

# In a second phase a set of python scripts checks the commited files for compliance with the BACI header requirements
# If a header is missing or does not follow the BACI standards, the python scripts will generate according error messages in the shell output
# The commit will be rejected if errors appear. The user has to change the headers manually until all requirements are fulfilled

# The commit will be rejected if this hook script returns the value 1 and will be accepted if it returns 0
# Commit rejection can only be triggered by non-compliant headers


# Author:    Jonas Nitzler
#            Maximilian Grill
# Date:      03.09.2018
# Version:   1.2

########### Execute clang-format with style file settings (taken from https://github.com/sheredom/git-hooks)##################################################
if [ -f utilities/code_styles/clang-format ]
then
  # set the field separator to new line
  IFS=$'\n'

  for line in $(git diff --cached --name-only --diff-filter=ACMR)
  do
    # if the file is a c or cpp file
    if [[ $line == *.cpp || $line == *.cc || $line == *.cp || $line == *.cxx || $line == *.H || $line == *.h || $line == *.hpp || $line == *.hh || $line == *.hxx ]]
    then
      # format the file
      if [[ $(clang-format -style=file $(pwd)/${line}) ]]
         then
             uncompliant_files+="$(pwd)/${line}\n"
         fi
    fi
  done

  if [ ! -z "$uncompliant_files" ]
  then
    echo "########################################################################"
    printf "The following files are not clang compliant:\n"
    echo "########################################################################"
    printf "$uncompliant_files"
    echo "--> Please run clang-format manually for those files using: <clang-format -i -style=file path/to/file>"
    echo "########################################################################"
   exit 1
  fi


else
  echo "ERROR: clang-format was not found, cannot format files!"
  exit 1
fi
### Header check ################################################
<<<<<<< HEAD
python utilities/git_hooks/header-check.py || exit 1
=======
python ./utilities/git_hooks/header-check.py || exit 1
>>>>>>> cfc7fd9f
exit 0



############### OLD VERSION--> WILL BE DELETED SOON ##############################

#gitvar=$(git diff --cached --name-only --diff-filter=ACMRT -- src/ Unittests/ tests/ |
#          grep -E ".cpp$|.h$|.cp$|.H$|.cc$|.hpp$|.hh$|.hxx$|.cxx")
#
## 1) give out all files that differ from the last commit under the constraint of being A : Added,  C : Copied, M : Modified, R : Renamed, T : Changed
#
#if [[ $? != 0 ]]; then
#       echo "#######################################################"
#       echo "Commit matched clang format style, no changes by clang!"
#       echo "#######################################################"
#
#else
#       echo "#################################################################"
#       echo "Commit did not match clang-format and was automatically formated:"
#       echo "#################################################################"
#
## 2) run clang - format with our modified Google style on those files
#utilities/code_styles/clang-format -i -style=file $gitvar
#
## 3) Give the user a short feedback if he was compliant or not and show the differences again
#git diff --cached --diff-filter=ACMRT -- src/ Unittests/ tests/
#
#fi


########### Execute header checks ###############################################################################################################################
#echo "################################################"
#echo "Checking now for headers ......................."
#echo "################################################"
#utilities/git_hooks/header-check.py || exit 1

# 4) The python script runs internally only on the diffs by design --> no need for git diff...
# 5) Header design cannot be automated! Hence: if not compliant reject the current commit and give out error messages, accordingly (done by python script)

#echo "################################################################"
#echo "All headers were compliant with the code style! Commit accepted!"
#echo "################################################################"

#exit 0
<|MERGE_RESOLUTION|>--- conflicted
+++ resolved
@@ -58,11 +58,7 @@
   exit 1
 fi
 ### Header check ################################################
-<<<<<<< HEAD
-python utilities/git_hooks/header-check.py || exit 1
-=======
 python ./utilities/git_hooks/header-check.py || exit 1
->>>>>>> cfc7fd9f
 exit 0
 
 
