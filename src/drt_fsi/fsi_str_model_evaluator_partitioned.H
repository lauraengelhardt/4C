--- conflicted
+++ resolved
@@ -4,11 +4,7 @@
 
 \brief Model evaluator for structure part of partitioned fsi
 
-<<<<<<< HEAD
 \maintainer Nora Hagmeyer
-=======
-\maintainer Matthias Mayr
->>>>>>> c229be1f
 
 \level 3
 
